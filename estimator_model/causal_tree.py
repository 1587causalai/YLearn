--- conflicted
+++ resolved
@@ -1,10 +1,6 @@
-<<<<<<< HEAD
-from .tree_criterion import CMSE
-=======
 from estimator_model.utils import (convert2array, get_wv, get_treat_control)
 from .base_models import BaseEstLearner
-from .tree_criterion import CMSE, MSE, CMSE_
->>>>>>> 0bc80f97
+from .tree_criterion import CMSE
 # from sklearn.tree._criterion import MSE
 
 from estimator_model.utils import (convert2array, get_wv, get_treat_control)
