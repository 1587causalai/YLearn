--- conflicted
+++ resolved
@@ -149,11 +149,7 @@
 
    使用 YLearn 进行因果效应估计十分方便直接（与通常的机器学习模型使用方式十分类似，因为 YLearn 主要着眼于机器学习与因果推断的交叉），它是一个包括3个步骤的流程：
 
-<<<<<<< HEAD
-   给定 `pandas.DataFrame` 形式的数据，确定 `treatment, outcome, adjustment, covariate` 的变量名。
-=======
     * 给定 `pandas.DataFrame` 形式的数据，确定 `treatment, outcome, adjustment, covariate` 的变量名。
->>>>>>> a39dda4d
     * 调用 `EstimatorModel` 的 `fit()` 方法训练模型。
     * 调用 `EstimatorModel` 的 `estimate()` 方法得到估计好的因果效应
 
@@ -161,11 +157,7 @@
 
 5. **使用统一接口API: Why**
 
-<<<<<<< HEAD
-    为了能*以一种统一且方便的方式使用 YLearn*，YLearn 提供了一个接口 `Why`，它几乎封装了 YLearn 中的所有内容，包括因果效应识别和评估训练得到的估计模型等。在使用`Why` 的过程中，用户可以先创建一个 `Why` 的实例，然后调用 `Why` 的 `fit()` 方法训练这个实例，之后其他的各类方法（如`causal_effect()`, `score()`, `whatif()`）就可以使用了。下面的代码是一个简单的使用样例：
-=======
-    为了能*以一种统一且方便的方式使用 YLearn*，YLearn 提供了一个接口 `Why`，它几乎封装了 YLearn 中的所有内容，包括因果效应识别和评估训练得到的估计模型等。在使用`Why` 的过程中，用户可以先创建一个 `Why` 的实例，然后调用 `Why` 的 `fit()` 方法训练这个实例，之后其他的各类方法（如`causal_effect()`, `score()`, `whatif()`）就可以使用了。下面的代码是一个简单的使用样例
->>>>>>> a39dda4d
+   为了能*以一种统一且方便的方式使用 YLearn*，YLearn 提供了一个接口 `Why`，它几乎封装了 YLearn 中的所有内容，包括因果效应识别和评估训练得到的估计模型等。在使用`Why` 的过程中，用户可以先创建一个 `Why` 的实例，然后调用 `Why` 的 `fit()` 方法训练这个实例，之后其他的各类方法（如`causal_effect()`, `score()`, `whatif()`）就可以使用了。下面的代码是一个简单的使用样例：
 
     ```python
         from sklearn.datasets import fetch_california_housing
